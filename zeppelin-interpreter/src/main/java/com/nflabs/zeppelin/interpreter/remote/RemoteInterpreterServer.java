package com.nflabs.zeppelin.interpreter.remote;


import java.lang.reflect.Constructor;
import java.lang.reflect.InvocationTargetException;
import java.net.URL;
import java.util.List;
import java.util.Map;
import java.util.Properties;

import org.apache.thrift.TException;
import org.apache.thrift.server.TThreadPoolServer;
import org.apache.thrift.transport.TServerSocket;
import org.apache.thrift.transport.TTransportException;
import org.slf4j.Logger;
import org.slf4j.LoggerFactory;

import com.google.gson.Gson;
import com.google.gson.reflect.TypeToken;
import com.nflabs.zeppelin.display.GUI;
import com.nflabs.zeppelin.interpreter.ClassloaderInterpreter;
import com.nflabs.zeppelin.interpreter.Interpreter;
import com.nflabs.zeppelin.interpreter.Interpreter.FormType;
import com.nflabs.zeppelin.interpreter.InterpreterContext;
import com.nflabs.zeppelin.interpreter.InterpreterException;
import com.nflabs.zeppelin.interpreter.InterpreterGroup;
import com.nflabs.zeppelin.interpreter.InterpreterResult;
import com.nflabs.zeppelin.interpreter.LazyOpenInterpreter;
import com.nflabs.zeppelin.interpreter.thrift.RemoteInterpreterContext;
import com.nflabs.zeppelin.interpreter.thrift.RemoteInterpreterResult;
import com.nflabs.zeppelin.interpreter.thrift.RemoteInterpreterService;
import com.nflabs.zeppelin.scheduler.Job;
import com.nflabs.zeppelin.scheduler.Job.Status;
import com.nflabs.zeppelin.scheduler.JobListener;
import com.nflabs.zeppelin.scheduler.JobProgressPoller;
import com.nflabs.zeppelin.scheduler.Scheduler;


/**
 *
 */
public class RemoteInterpreterServer
  extends Thread
  implements RemoteInterpreterService.Iface {
  Logger logger = LoggerFactory.getLogger(RemoteInterpreterServer.class);

  InterpreterGroup interpreterGroup = new InterpreterGroup();
  Gson gson = new Gson();

  RemoteInterpreterService.Processor<RemoteInterpreterServer> processor;
  RemoteInterpreterServer handler;
  private int port;
  private TThreadPoolServer server;

  public RemoteInterpreterServer(int port) throws TTransportException {
    this.port = port;
    processor = new RemoteInterpreterService.Processor<RemoteInterpreterServer>(this);
    TServerSocket serverTransport = new TServerSocket(port);
    server = new TThreadPoolServer(
        new TThreadPoolServer.Args(serverTransport).processor(processor));
  }

  @Override
  public void run() {
    logger.info("Starting remote interpreter server on port {}", port);
    server.serve();
  }

  @Override
  public void shutdown() throws TException {
    // server.stop() does not always finish server.serve() loop
    // sometimes server.serve() is hanging even after server.stop() call.
    // this case, need to force kill the process
    server.stop();
  }

  public int getPort() {
    return port;
  }

  public boolean isRunning() {
    if (server == null) {
      return false;
    } else {
      return server.isServing();
    }
  }


  public static void main(String[] args)
      throws TTransportException, InterruptedException {
    int port = Integer.parseInt(args[0]);
    RemoteInterpreterServer remoteInterpreterServer = new RemoteInterpreterServer(port);
    remoteInterpreterServer.start();
    remoteInterpreterServer.join();
    System.exit(0);
  }


  @Override
  public void createInterpreter(String className, Map<String, String> properties)
      throws TException {
    try {
      Class<Interpreter> replClass = (Class<Interpreter>) Object.class.forName(className);
      Properties p = new Properties();
      p.putAll(properties);

      Constructor<Interpreter> constructor =
          replClass.getConstructor(new Class[] {Properties.class});
      Interpreter repl = constructor.newInstance(p);

      ClassLoader cl = ClassLoader.getSystemClassLoader();
      repl.setClassloaderUrls(new URL[]{});

      synchronized (interpreterGroup) {
<<<<<<< HEAD
        interpreterGroup.add(new LazyOpenInterpreter(repl));
=======
        interpreterGroup.add(new ClassloaderInterpreter(repl, cl));
>>>>>>> 7d3f55de
      }

      logger.info("Instantiate interpreter {}", className);
      repl.setInterpreterGroup(interpreterGroup);
    } catch (ClassNotFoundException | NoSuchMethodException | SecurityException
        | InstantiationException | IllegalAccessException
        | IllegalArgumentException | InvocationTargetException e) {
      e.printStackTrace();
      throw new TException(e);
    }
  }

  private Interpreter getInterpreter(String className) throws TException {
    synchronized (interpreterGroup) {
      for (Interpreter inp : interpreterGroup) {
        if (inp.getClassName().equals(className)) {
          return inp;
        }
      }
    }
    throw new TException(new InterpreterException("Interpreter instance "
        + className + " not found"));
  }

  @Override
  public void open(String className) throws TException {
    Interpreter intp = getInterpreter(className);
    intp.open();
  }

  @Override
  public void close(String className) throws TException {
    Interpreter intp = getInterpreter(className);
    intp.close();
  }


  @Override
  public RemoteInterpreterResult interpret(String className, String st,
      RemoteInterpreterContext interpreterContext) throws TException {
    Interpreter intp = getInterpreter(className);
    InterpreterContext context = convert(interpreterContext);

    Scheduler scheduler = intp.getScheduler();
    InterpretJobListener jobListener = new InterpretJobListener();
    InterpretJob job = new InterpretJob(
        interpreterContext.getParagraphId(),
        "remoteInterpretJob_" + System.currentTimeMillis(),
        jobListener,
        JobProgressPoller.DEFAULT_INTERVAL_MSEC,
        intp,
        st,
        context);

    scheduler.submit(job);

    while (!job.isTerminated()) {
      synchronized (jobListener) {
        try {
          jobListener.wait(1000);
        } catch (InterruptedException e) {
        }
      }
    }

    if (job.getStatus() == Status.ERROR) {
      throw new TException(job.getException());
    } else {
      if (intp.getFormType() == FormType.NATIVE) {
        // serialize dynamic form

      }

      return convert((InterpreterResult) job.getReturn(),
          context.getConfig(),
          context.getGui());
    }
  }

  class InterpretJobListener implements JobListener {

    @Override
    public void onProgressUpdate(Job job, int progress) {
    }

    @Override
    public void beforeStatusChange(Job job, Status before, Status after) {
    }

    @Override
    public void afterStatusChange(Job job, Status before, Status after) {
      synchronized (this) {
        notifyAll();
      }
    }
  }

  class InterpretJob extends Job {

    private Interpreter interpreter;
    private String script;
    private InterpreterContext context;

    public InterpretJob(
        String jobId,
        String jobName,
        JobListener listener,
        long progressUpdateIntervalMsec,
        Interpreter interpreter,
        String script,
        InterpreterContext context) {
      super(jobId, jobName, listener, progressUpdateIntervalMsec);
      this.interpreter = interpreter;
      this.script = script;
      this.context = context;
    }

    @Override
    public int progress() {
      return 0;
    }

    @Override
    public Map<String, Object> info() {
      return null;
    }

    @Override
    protected Object jobRun() throws Throwable {
      InterpreterResult result = interpreter.interpret(script, context);
      return result;
    }

    @Override
    protected boolean jobAbort() {
      return false;
    }
  }


  @Override
  public void cancel(String className, RemoteInterpreterContext interpreterContext)
      throws TException {
    Interpreter intp = getInterpreter(className);
    intp.cancel(convert(interpreterContext));
  }

  @Override
  public int getProgress(String className, RemoteInterpreterContext interpreterContext)
      throws TException {
    Interpreter intp = getInterpreter(className);
    return intp.getProgress(convert(interpreterContext));
  }


  @Override
  public String getFormType(String className) throws TException {
    Interpreter intp = getInterpreter(className);
    return intp.getFormType().toString();
  }

  @Override
  public List<String> completion(String className, String buf, int cursor) throws TException {
    Interpreter intp = getInterpreter(className);
    return intp.completion(buf, cursor);
  }

  private InterpreterContext convert(RemoteInterpreterContext ric) {
    return new InterpreterContext(
        ric.getParagraphId(),
        ric.getParagraphTitle(),
        ric.getParagraphText(),
        (Map<String, Object>) gson.fromJson(ric.getConfig(),
            new TypeToken<Map<String, Object>>() {}.getType()),
        gson.fromJson(ric.getGui(), GUI.class));
  }

  private RemoteInterpreterResult convert(InterpreterResult result,
      Map<String, Object> config, GUI gui) {
    return new RemoteInterpreterResult(
        result.code().name(),
        result.type().name(),
        result.message(),
        gson.toJson(config),
        gson.toJson(gui));
  }

  @Override
  public String getStatus(String jobId)
      throws TException {
    synchronized (interpreterGroup) {
      for (Interpreter intp : interpreterGroup) {
        for (Job job : intp.getScheduler().getJobsRunning()) {
          if (jobId.equals(job.getId())) {
            return job.getStatus().name();
          }
        }

        for (Job job : intp.getScheduler().getJobsWaiting()) {
          if (jobId.equals(job.getId())) {
            return job.getStatus().name();
          }
        }
      }
    }
    return "Unknown";
  }
}<|MERGE_RESOLUTION|>--- conflicted
+++ resolved
@@ -113,11 +113,7 @@
       repl.setClassloaderUrls(new URL[]{});
 
       synchronized (interpreterGroup) {
-<<<<<<< HEAD
-        interpreterGroup.add(new LazyOpenInterpreter(repl));
-=======
         interpreterGroup.add(new ClassloaderInterpreter(repl, cl));
->>>>>>> 7d3f55de
       }
 
       logger.info("Instantiate interpreter {}", className);
